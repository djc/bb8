--- conflicted
+++ resolved
@@ -75,20 +75,12 @@
         let queue_strategy = pool.statics.queue_strategy;
 
         // Queue it in the idle queue
-<<<<<<< HEAD
         match queue_strategy {
             QueueStrategy::Fifo => self.conns.push_back(IdleConn::from(guard.conn.take().unwrap())),
             QueueStrategy::Lifo => self.conns.push_front(IdleConn::from(guard.conn.take().unwrap())),
         };
-=======
-        let conn = IdleConn::from(conn);
-        match queue_strategy {
-            QueueStrategy::Fifo => self.conns.push_back(conn),
-            QueueStrategy::Lifo => self.conns.push_front(conn),
-        };
 
         self.notify.notify_one()
->>>>>>> a6c7b3fd
     }
 
     pub(crate) fn connect_failed(&mut self, _: Approval) {
