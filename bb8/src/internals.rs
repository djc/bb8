--- conflicted
+++ resolved
@@ -67,29 +67,11 @@
             self.num_conns += 1;
         }
 
-<<<<<<< HEAD
-        // Queue it in the idle queue
-        let conn = IdleConn::from(conn);
-        match self.queue_strategy {
-=======
         let queue_strategy = pool.statics.queue_strategy;
-
-        let mut guard = InternalsGuard::new(conn, pool);
-        while let Some(waiter) = self.waiters.pop_front() {
-            // This connection is no longer idle, send it back out
-            match waiter.send(Ok(guard)) {
-                Ok(()) => return,
-                Err(Ok(g)) => {
-                    guard = g;
-                }
-                Err(Err(_)) => unreachable!(),
-            }
-        }
 
         // Queue it in the idle queue
         let conn = IdleConn::from(guard.conn.take().unwrap());
         match queue_strategy {
->>>>>>> ea5c162d
             QueueStrategy::Fifo => self.conns.push_back(conn),
             QueueStrategy::Lifo => self.conns.push_front(conn),
         };
